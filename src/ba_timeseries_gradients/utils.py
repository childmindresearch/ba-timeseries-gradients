--- conflicted
+++ resolved
@@ -9,7 +9,9 @@
 
 
 def save(
-    output_gradients: np.ndarray, lambdas: np.ndarray, filename: str | pathlib.Path
+    output_gradients: np.ndarray,
+    lambdas: np.ndarray,
+    filename: str | pathlib.Path,
 ) -> None:
     """
     Saves a numpy array to a file with the given filename.
@@ -17,14 +19,11 @@
     Args:
         output_gradients: The numpy array to save.
         lambdas: The lambdas to save.
+        lambdas: The lambdas to save.
         filename: The filename to save the array to.
 
     """
     filename = pathlib.Path(filename)
-<<<<<<< HEAD
-=======
-
->>>>>>> 03e6db08
     if filename.suffix == ".h5":
         save_hdf5(output_gradients, lambdas, filename)
     elif filename.suffix == ".json":
@@ -44,6 +43,9 @@
         filename: The filename to save the array to.
 
     """
+    with h5py.File(filename, "w") as h5_file:
+        h5_file.create_dataset("gradients", data=output_gradients)
+        h5_file.create_dataset("lambdas", data=lambdas)
     with h5py.File(filename, "w") as h5_file:
         h5_file.create_dataset("gradients", data=output_gradients)
         h5_file.create_dataset("lambdas", data=lambdas)
